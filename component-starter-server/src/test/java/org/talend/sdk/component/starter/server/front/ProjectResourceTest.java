--- conflicted
+++ resolved
@@ -71,15 +71,10 @@
                         "Generates test(s) for each component.")));
                 put("Runtime", singletonList(new FactoryConfiguration.Facet("Apache Beam",
                         "Generates some tests using beam runtime instead of Talend Component Kit Testing framework.")));
-<<<<<<< HEAD
                 put("Libraries", singletonList(new FactoryConfiguration.Facet("WADL Client Generation",
                         "Generates a HTTP client from a WADL.")));
-=======
-                put("Libraries", singletonList(
-                        new FactoryConfiguration.Facet("WADL Client Generation", "Generates a HTTP client from a WADL.")));
-                put("Tool", singletonList(
-                        new FactoryConfiguration.Facet("Codenvy", "Pre-configures the project to be usable with Codenvy.")));
->>>>>>> c0fca129
+                put("Tool", singletonList(new FactoryConfiguration.Facet("Codenvy",
+                        "Pre-configures the project to be usable with Codenvy.")));
             }
         }, new HashMap<>(config.getFacets()));
     }
@@ -245,8 +240,10 @@
         final Map<String, String> files = createZip(projectModel);
 
         assertEquals(4, files.size());
-        assertEquals(resourceFileToString("generated/ProjectResourceTest/codenvy/README.adoc").trim(), files.get("application/README.adoc").trim());
-        assertEquals(resourceFileToString("generated/ProjectResourceTest/codenvy/factory.json"), files.get("application/.factory.json"));
+        assertEquals(resourceFileToString("generated/ProjectResourceTest/codenvy/README.adoc").trim(),
+                files.get("application/README.adoc").trim());
+        assertEquals(resourceFileToString("generated/ProjectResourceTest/codenvy/factory.json"),
+                files.get("application/.factory.json"));
     }
 
     private void assertWadl(final Map<String, String> files) {
