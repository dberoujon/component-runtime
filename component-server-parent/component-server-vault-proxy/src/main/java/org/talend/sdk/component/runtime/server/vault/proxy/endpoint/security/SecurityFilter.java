--- conflicted
+++ resolved
@@ -53,21 +53,16 @@
     private List<String> securedEndpointsTokens;
 
     @Inject
-<<<<<<< HEAD
-    @Documentation("Enable to sanitize the hostname before testing them.")
-    @ConfigProperty(name = "talend.vault.cache.security.hostname.docker", defaultValue = "false")
-    private Boolean docker;
     
     @Inject
     @Documentation("Enable Allowed IP list")
     @ConfigProperty(name = "talend.vault.cache.security.allowedIps.enable", defaultValue = "true")
     private Boolean enableAllowedIPsCheck;
-=======
+
     @Documentation("Enable to sanitize the hostname before testing them. Default to `none` which is a noop. Supported values "
             + "are `docker` (for `<folder>_<service>_<number>.<folder>_<network>` pattern) and `weave` (for `<prefix>_dataset_<number>.<suffix>` pattern).")
     @ConfigProperty(name = "talend.vault.cache.security.hostname.sanitizer", defaultValue = "none")
     private String sanitization;
->>>>>>> b5a95525
 
     @Inject
     private DockerHostNameSanitizer dockerSanitizer;
@@ -100,8 +95,8 @@
         if(enableAllowedIPsCheck) {
             return allowedIp.contains(request.getRemoteAddr()) || allowedIp.contains(sanitizeHost(request.getRemoteHost()));
         } else {
-            log.debug("Allowed IPs checking is disabled, request will be accepted");
-            return true
+            log.debug("Allowed IPs checking is disabled, the incoming request will be accepted");
+            return true;
         }
     }
 
